<?php
	class ReverseGeocode
	{
		protected $oDB;

		protected $fLat;
		protected $fLon;
		protected $iMaxRank = 28;

		protected $aLangPrefOrder = array();

		protected $bIncludePolygonAsPoints = false;
		protected $bIncludePolygonAsText = false;
		protected $bIncludePolygonAsGeoJSON = false;
		protected $bIncludePolygonAsKML = false;
		protected $bIncludePolygonAsSVG = false;
		protected $fPolygonSimplificationThreshold = 0.0;


		function ReverseGeocode(&$oDB)
		{
			$this->oDB =& $oDB;
		}

		function setLanguagePreference($aLangPref)
		{
			$this->aLangPrefOrder = $aLangPref;
		}

		function setLatLon($fLat, $fLon)
		{
			$this->fLat = (float)$fLat;
			$this->fLon = (float)$fLon;
		}

		function setRank($iRank)
		{
			$this->iMaxRank = $iRank;
		}

		function setZoom($iZoom)
		{
			// Zoom to rank, this could probably be calculated but a lookup gives fine control
			$aZoomRank = array(
				0 => 2, // Continent / Sea
				1 => 2,
				2 => 2,
				3 => 4, // Country
				4 => 4,
				5 => 8, // State
				6 => 10, // Region
				7 => 10,
				8 => 12, // County
				9 => 12,
				10 => 17, // City
				11 => 17,
				12 => 18, // Town / Village
				13 => 18,
				14 => 22, // Suburb
				15 => 22,
				16 => 26, // Street, TODO: major street?
				17 => 26,
				18 => 30, // or >, Building
				19 => 30, // or >, Building
				);
			$this->iMaxRank = (isset($iZoom) && isset($aZoomRank[$iZoom]))?$aZoomRank[$iZoom]:28;
		}

				function setIncludePolygonAsPoints($b = true)
		{
			$this->bIncludePolygonAsPoints = $b;
		}

		function getIncludePolygonAsPoints()
		{
			return $this->bIncludePolygonAsPoints;
		}

		function setIncludePolygonAsText($b = true)
		{
			$this->bIncludePolygonAsText = $b;
		}

		function getIncludePolygonAsText()
		{
			return $this->bIncludePolygonAsText;
		}

		function setIncludePolygonAsGeoJSON($b = true)
		{
			$this->bIncludePolygonAsGeoJSON = $b;
		}

		function setIncludePolygonAsKML($b = true)
		{
			$this->bIncludePolygonAsKML = $b;
		}

		function setIncludePolygonAsSVG($b = true)
		{
			$this->bIncludePolygonAsSVG = $b;
		}

		function setPolygonSimplificationThreshold($f)
		{
			$this->fPolygonSimplificationThreshold = $f;
		}

		// returns { place_id =>, type => '(osm|tiger)' }
		// fails if no place was found
		function lookup()
		{
			$sPointSQL = 'ST_SetSRID(ST_Point('.$this->fLon.','.$this->fLat.'),4326)';
			$iMaxRank = $this->iMaxRank;
			$iMaxRank_orig = $this->iMaxRank;

			// Find the nearest point
			$fSearchDiam = 0.0004;
			$iPlaceID = null;
			$aArea = false;
			$fMaxAreaDistance = 1;
			$bIsInUnitedStates = false;
			$bPlaceIsTiger = false;
			while(!$iPlaceID && $fSearchDiam < $fMaxAreaDistance)
			{
				$fSearchDiam = $fSearchDiam * 2;

				// If we have to expand the search area by a large amount then we need a larger feature
				// then there is a limit to how small the feature should be
				if ($fSearchDiam > 2 && $iMaxRank > 4) $iMaxRank = 4;
				if ($fSearchDiam > 1 && $iMaxRank > 9) $iMaxRank = 8;
				if ($fSearchDiam > 0.8 && $iMaxRank > 10) $iMaxRank = 10;
				if ($fSearchDiam > 0.6 && $iMaxRank > 12) $iMaxRank = 12;
				if ($fSearchDiam > 0.2 && $iMaxRank > 17) $iMaxRank = 17;
				if ($fSearchDiam > 0.1 && $iMaxRank > 18) $iMaxRank = 18;
				if ($fSearchDiam > 0.008 && $iMaxRank > 22) $iMaxRank = 22;
				if ($fSearchDiam > 0.001 && $iMaxRank > 26) $iMaxRank = 26;

				$sSQL = 'select place_id,parent_place_id,rank_search,calculated_country_code';
				$sSQL .= ' FROM placex';
				$sSQL .= ' WHERE ST_DWithin('.$sPointSQL.', geometry, '.$fSearchDiam.')';
				$sSQL .= ' and rank_search != 28 and rank_search >= '.$iMaxRank;
				$sSQL .= ' and (name is not null or housenumber is not null)';
				$sSQL .= ' and class not in (\'waterway\',\'railway\',\'tunnel\',\'bridge\',\'man_made\')';
				$sSQL .= ' and indexed_status = 0 ';
				$sSQL .= ' and (ST_GeometryType(geometry) not in (\'ST_Polygon\',\'ST_MultiPolygon\') ';
				$sSQL .= ' OR ST_DWithin('.$sPointSQL.', centroid, '.$fSearchDiam.'))';
				$sSQL .= ' ORDER BY ST_distance('.$sPointSQL.', geometry) ASC limit 1';
				if (CONST_Debug) var_dump($sSQL);
				$aPlace = $this->oDB->getRow($sSQL);
				if (PEAR::IsError($aPlace))
				{
					failInternalError("Could not determine closest place.", $sSQL, $aPlace);
				}
				$iPlaceID = $aPlace['place_id'];
				$iParentPlaceID = $aPlace['parent_place_id'];
				$bIsInUnitedStates = ($aPlace['calculated_country_code'] == 'us');
			}

			// Only street found? If it's in the US we can check TIGER data for nearest housenumber
			if ($bIsInUnitedStates && $iMaxRank_orig >= 28 && $iPlaceID && ($aPlace['rank_search'] == 26 || $aPlace['rank_search'] == 27 ))
			{
				$fSearchDiam = 0.001;
				$sSQL = 'SELECT place_id,parent_place_id,30 as rank_search, ST_line_locate_point(linegeo,'.$sPointSQL.') as fraction';
				//if (CONST_Debug) { $sSQL .= ', housenumber, ST_distance('.$sPointSQL.', centroid) as distance, st_y(centroid) as lat, st_x(centroid) as lon'; }
				$sSQL .= ' FROM location_property_tiger WHERE parent_place_id = '.$iPlaceID;
				$sSQL .= ' AND ST_DWithin('.$sPointSQL.', linegeo, '.$fSearchDiam.')';  //no centroid anymore in Tiger data, now we have lines
				$sSQL .= ' ORDER BY ST_distance('.$sPointSQL.', linegeo) ASC limit 1';


				// print all house numbers in the parent (street)
				/*if (CONST_Debug)
				{
					$sSQL = preg_replace('/limit 1/', 'limit 100', $sSQL);
					var_dump($sSQL);

					$aAllHouses = $this->oDB->getAll($sSQL);
					foreach($aAllHouses as $i)
					{
						echo $i['housenumber'] . ' | ' . $i['distance'] * 1000 . ' | ' . $i['lat'] . ' | ' . $i['lon']. ' | '. "<br>\n";
					}
				}*/

				$aPlaceTiger = $this->oDB->getRow($sSQL);
				if (PEAR::IsError($aPlace))
				{
					failInternalError("Could not determine closest Tiger place.", $sSQL, $aPlaceTiger);
				}
				if ($aPlaceTiger)
				{
					if (CONST_Debug) var_dump('found Tiger place', $aPlaceTiger);
					$bPlaceIsTiger = true;
					$aPlace = $aPlaceTiger;
					$iPlaceID = $aPlaceTiger['place_id'];
					$iParentPlaceID = $aPlaceTiger['parent_place_id']; // the street
					$iFraction = $aPlaceTiger['fraction'];
				}
			}

			// The point we found might be too small - use the address to find what it is a child of
			if ($iPlaceID && $iMaxRank < 28)
			{
				if ($aPlace['rank_search'] > 28 && $iParentPlaceID && !$bPlaceIsTiger)
				{
					$iPlaceID = $iParentPlaceID;
				}
				$sSQL  = 'select address_place_id';
				$sSQL .= ' FROM place_addressline';
				$sSQL .= " WHERE place_id = $iPlaceID";
				$sSQL .= " ORDER BY abs(cached_rank_address - $iMaxRank) asc,cached_rank_address desc,isaddress desc,distance desc";
				$sSQL .= ' LIMIT 1';
				$iPlaceID = $this->oDB->getOne($sSQL);
				if (PEAR::IsError($iPlaceID))
				{
					failInternalError("Could not get parent for place.", $sSQL, $iPlaceID);
				}
				if (!$iPlaceID)
				{
					$iPlaceID = $aPlace['place_id'];
				}
			}

			return array('place_id' => $iPlaceID,
<<<<<<< HEAD
			             'type' => $bPlaceIsTiger ? 'tiger' : 'osm');
=======
						 'type' => $bPlaceIsTiger ? 'tiger' : 'osm',
						 'fraction' => $bPlaceIsTiger ? $iFraction : -1 );
>>>>>>> d8703c22
		}
		
	}
?><|MERGE_RESOLUTION|>--- conflicted
+++ resolved
@@ -167,9 +167,7 @@
 				$sSQL .= ' AND ST_DWithin('.$sPointSQL.', linegeo, '.$fSearchDiam.')';  //no centroid anymore in Tiger data, now we have lines
 				$sSQL .= ' ORDER BY ST_distance('.$sPointSQL.', linegeo) ASC limit 1';
 
-
-				// print all house numbers in the parent (street)
-				/*if (CONST_Debug)
+				if (CONST_Debug)
 				{
 					$sSQL = preg_replace('/limit 1/', 'limit 100', $sSQL);
 					var_dump($sSQL);
@@ -179,7 +177,7 @@
 					{
 						echo $i['housenumber'] . ' | ' . $i['distance'] * 1000 . ' | ' . $i['lat'] . ' | ' . $i['lon']. ' | '. "<br>\n";
 					}
-				}*/
+				}
 
 				$aPlaceTiger = $this->oDB->getRow($sSQL);
 				if (PEAR::IsError($aPlace))
@@ -221,12 +219,8 @@
 			}
 
 			return array('place_id' => $iPlaceID,
-<<<<<<< HEAD
-			             'type' => $bPlaceIsTiger ? 'tiger' : 'osm');
-=======
-						 'type' => $bPlaceIsTiger ? 'tiger' : 'osm',
-						 'fraction' => $bPlaceIsTiger ? $iFraction : -1 );
->>>>>>> d8703c22
+						'type' => $bPlaceIsTiger ? 'tiger' : 'osm',
+						'fraction' => $bPlaceIsTiger ? $iFraction : -1);
 		}
 		
 	}
